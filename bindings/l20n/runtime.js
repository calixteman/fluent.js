'use strict';

/* global Entity, Locale, Context, L10nError */
/* global getPluralRule, rePlaceables, PropertiesParser, compile */
/* global translateDocument, loadINI */
/* global translateFragment, localizeElement, translateElement */
/* global setL10nAttributes, getL10nAttributes */
/* global getTranslatableChildren */
/* global walkContent, PSEUDO_STRATEGIES */

var DEBUG = false;
var isPretranslated = false;
var rtlList = ['ar', 'he', 'fa', 'ps', 'qps-plocm', 'ur'];
var nodeObserver = null;
var pendingElements = null;

var moConfig = {
  attributes: true,
  characterData: false,
  childList: true,
  subtree: true,
  attributeFilter: ['data-l10n-id', 'data-l10n-args']
};

// Public API

navigator.mozL10n = {
  ctx: new Context(),
  get: function get(id, ctxdata) {
    return navigator.mozL10n.ctx.get(id, ctxdata);
  },
  localize: function localize(element, id, args) {
    return localizeElement.call(navigator.mozL10n, element, id, args);
  },
  translate: function () {
    // XXX: Remove after removing obsolete calls. Bugs 992473 and 1020136
  },
  translateFragment: function (fragment) {
    return translateFragment.call(navigator.mozL10n, fragment);
  },
  setAttributes: setL10nAttributes,
  getAttributes: getL10nAttributes,
  ready: function ready(callback) {
    return navigator.mozL10n.ctx.ready(callback);
  },
  once: function once(callback) {
    return navigator.mozL10n.ctx.once(callback);
  },
  get readyState() {
    return navigator.mozL10n.ctx.isReady ? 'complete' : 'loading';
  },
  language: {
    set code(lang) {
      navigator.mozL10n.ctx.requestLocales(lang);
    },
    get code() {
      return navigator.mozL10n.ctx.supportedLocales[0];
    },
    get direction() {
      return getDirection(navigator.mozL10n.ctx.supportedLocales[0]);
    }
  },
  qps: PSEUDO_STRATEGIES,
  _getInternalAPI: function() {
    return {
      Error: L10nError,
      Context: Context,
      Locale: Locale,
      Entity: Entity,
      getPluralRule: getPluralRule,
      rePlaceables: rePlaceables,
      getTranslatableChildren:  getTranslatableChildren,
      translateDocument: translateDocument,
      loadINI: loadINI,
<<<<<<< HEAD
      PropertiesParser: PropertiesParser,
      compile: compile
    };
  }
};
=======
      fireLocalizedEvent: fireLocalizedEvent,
      PropertiesParser: PropertiesParser,
      compile: compile,
      walkContent: walkContent
    };
  }
};

navigator.mozL10n.ctx.ready(onReady.bind(navigator.mozL10n));

if (DEBUG) {
  navigator.mozL10n.ctx.addEventListener('error', console.error);
  navigator.mozL10n.ctx.addEventListener('warning', console.warn);
}

function getDirection(lang) {
  return (rtlList.indexOf(lang) >= 0) ? 'rtl' : 'ltr';
}

var readyStates = {
  'loading': 0,
  'interactive': 1,
  'complete': 2
};

function waitFor(state, callback) {
  state = readyStates[state];
  if (readyStates[document.readyState] >= state) {
    callback();
    return;
  }

  document.addEventListener('readystatechange', function l10n_onrsc() {
    if (readyStates[document.readyState] >= state) {
      document.removeEventListener('readystatechange', l10n_onrsc);
      callback();
    }
  });
}

if (window.document) {
  isPretranslated = !PSEUDO_STRATEGIES.hasOwnProperty(navigator.language) &&
                    (document.documentElement.lang === navigator.language);

  // XXX always pretranslate if data-no-complete-bug is set;  this is
  // a workaround for a netError page not firing some onreadystatechange
  // events;  see https://bugzil.la/444165
  var pretranslate = document.documentElement.dataset.noCompleteBug ?
    true : !isPretranslated;
  waitFor('interactive', init.bind(navigator.mozL10n, pretranslate));
}

function initObserver() {
  nodeObserver = new MutationObserver(onMutations.bind(navigator.mozL10n));
  nodeObserver.observe(document, moConfig);
}

function init(pretranslate) {
  if (pretranslate) {
    inlineLocalization.call(navigator.mozL10n);
    initResources.call(navigator.mozL10n);
  } else {
    // if pretranslate is false, we want to initialize MO
    // early, to collect nodes injected between now and when resources
    // are loaded because we're not going to translate the whole
    // document once l10n resources are ready.
    initObserver();
    window.setTimeout(initResources.bind(navigator.mozL10n));
  }
}

function inlineLocalization() {
  var locale = this.ctx.getLocale(navigator.language);
  var scriptLoc = locale.isPseudo ? this.ctx.defaultLocale : locale.id;
  var script = document.documentElement
                       .querySelector('script[type="application/l10n"]' +
                       '[lang="' + scriptLoc + '"]');
  if (!script) {
    return;
  }

  // the inline localization is happenning very early, when the ctx is not
  // yet ready and when the resources haven't been downloaded yet;  add the
  // inlined JSON directly to the current locale
  locale.addAST(JSON.parse(script.innerHTML));
  // localize the visible DOM
  var l10n = {
    ctx: locale,
    language: {
      code: locale.id,
      direction: getDirection(locale.id)
    }
  };
  translateDocument.call(l10n);

  // the visible DOM is now pretranslated
  isPretranslated = true;
}

function initResources() {
  var nodes =
    document.head.querySelectorAll('link[type="application/l10n"],' +
                                   'script[type="application/l10n"]');
  var iniLinks = [];

  for (var i = 0; i < nodes.length; i++) {
    var node = nodes[i];
    var nodeName = node.nodeName.toLowerCase();

    switch (nodeName) {
      case 'link':
        var url = node.getAttribute('href');
        var type = url.substr(url.lastIndexOf('.') + 1);
        if (type === 'ini') {
          iniLinks.push(url);
        }
        this.ctx.resLinks.push(url);
        break;
      case 'script':
        var lang = node.getAttribute('lang');
        var locale = this.ctx.getLocale(lang);
        locale.addAST(JSON.parse(node.textContent));
        break;
    }
  }

  var iniLoads = iniLinks.length;
  if (iniLoads === 0) {
    initLocale.call(this);
    return;
  }

  function onIniLoaded(err) {
    if (err) {
      this.ctx._emitter.emit('error', err);
    }
    if (--iniLoads === 0) {
      initLocale.call(this);
    }
  }

  for (i = 0; i < iniLinks.length; i++) {
    loadINI.call(this, iniLinks[i], onIniLoaded.bind(this));
  }
}

function initLocale() {
  this.ctx.requestLocales(navigator.language);
  window.addEventListener('languagechange', function l10n_langchange() {
    navigator.mozL10n.language.code = navigator.language;
  });
}

function localizeMutations(mutations) {
  var mutation;

  for (var i = 0; i < mutations.length; i++) {
    mutation = mutations[i];
    if (mutation.type === 'childList') {
      var addedNode;

      for (var j = 0; j < mutation.addedNodes.length; j++) {
        addedNode = mutation.addedNodes[j];

        if (addedNode.nodeType !== Node.ELEMENT_NODE) {
          continue;
        }

        if (addedNode.childElementCount) {
          translateFragment.call(this, addedNode);
        } else if (addedNode.hasAttribute('data-l10n-id')) {
          translateElement.call(this, addedNode);
        }
      }
    }

    if (mutation.type === 'attributes') {
      translateElement.call(this, mutation.target);
    }
  }
}

function onMutations(mutations, self) {
  self.disconnect();
  localizeMutations.call(this, mutations);
  self.observe(document, moConfig);
}

function onReady() {
  if (!isPretranslated) {
    translateDocument.call(this);
  }
  isPretranslated = false;

  if (pendingElements) {
    /* jshint boss:true */
    for (var i = 0, element; element = pendingElements[i]; i++) {
      translateElement.call(this, element);
    }
    pendingElements = null;
  }

  if (!nodeObserver) {
    initObserver();
  }
  fireLocalizedEvent.call(this);
}

function fireLocalizedEvent() {
  var event = new CustomEvent('localized', {
    'bubbles': false,
    'cancelable': false,
    'detail': {
      'language': this.ctx.supportedLocales[0]
    }
  });
  window.dispatchEvent(event);
}
>>>>>>> 18e29424
<|MERGE_RESOLUTION|>--- conflicted
+++ resolved
@@ -72,13 +72,6 @@
       getTranslatableChildren:  getTranslatableChildren,
       translateDocument: translateDocument,
       loadINI: loadINI,
-<<<<<<< HEAD
-      PropertiesParser: PropertiesParser,
-      compile: compile
-    };
-  }
-};
-=======
       fireLocalizedEvent: fireLocalizedEvent,
       PropertiesParser: PropertiesParser,
       compile: compile,
@@ -296,5 +289,4 @@
     }
   });
   window.dispatchEvent(event);
-}
->>>>>>> 18e29424
+}