'use strict';

/* global Env, io */
/* global translateFragment, translateElement */
/* global setL10nAttributes, getL10nAttributes */
/* global PSEUDO_STRATEGIES */

<<<<<<< HEAD
// Public API

navigator.mozL10n = {
  get env() {
    return env;
  },
  get ctx() {
    return ctx;
  },
=======

// Public API

navigator.mozL10n = {
  env: null,
  ctx: null,
  observer: {
    _observer: null,
    start: function() {
      if (!this._observer) {
        this._observer =
          new MutationObserver(onMutations.bind(navigator.mozL10n));
      }
      return this._observer.observe(document, this.CONFIG);
    },
    stop: function() {
      return this._observer.disconnect();
    },
    CONFIG: {
      attributes: true,
      characterData: false,
      childList: true,
      subtree: true,
      attributeFilter: ['data-l10n-id', 'data-l10n-args']
    }
  },
  resources: [],
  rtlList: ['ar', 'he', 'fa', 'ps', 'qps-plocm', 'ur'],
>>>>>>> 503df638

  get: function get() {
    return 'xxx';
  },
  localize: function() {},
  translate: function() {},
  translateFragment: function(fragment) {
<<<<<<< HEAD
    return translateFragment.call(ctx, nodeObserver, fragment);
=======
    return translateFragment.call(this, fragment);
>>>>>>> 503df638
  },
  setAttributes: setL10nAttributes,
  getAttributes: getL10nAttributes,

  ready: function(callback) {
<<<<<<< HEAD
    return ctx.ready.then(callback);
  },
  once: function(callback) {
    return ctx.ready.then(callback);
  },

  request: function(langs) {
    ctx = env.require(langs, resLinks);
    ctx.ready.then(translateDocument.bind(ctx));
=======
    return this.ctx.ready().then(callback);
  },
  once: function(callback) {
    return this.ctx.ready().then(callback);
  },

  request: function(langs) {
    return this.env.request(langs).then(
        translateDocument.bind(this));
>>>>>>> 503df638
  },

  readyState: 'complete',
  language: {},
  qps: PSEUDO_STRATEGIES
<<<<<<< HEAD
};


var resLinks = [];
var env;
var ctx;

var nodeObserver = null;
var moConfig = {
  attributes: true,
  characterData: false,
  childList: true,
  subtree: true,
  attributeFilter: ['data-l10n-id', 'data-l10n-args']
=======
>>>>>>> 503df638
};

function getDirection(lang) {
  return (navigator.mozL10n.rtlList.indexOf(lang) >= 0) ? 'rtl' : 'ltr';
}

var readyStates = {
  'loading': 0,
  'interactive': 1,
  'complete': 2
};

function waitFor(state, callback) {
  state = readyStates[state];
  if (readyStates[document.readyState] >= state) {
    callback();
    return;
  }

  document.addEventListener('readystatechange', function l10n_onrsc() {
    if (readyStates[document.readyState] >= state) {
      document.removeEventListener('readystatechange', l10n_onrsc);
      callback();
    }
  });
}

if (window.document) {
  waitFor('interactive', init);
}

function init() {
  /* jshint boss:true */
  var nodes = document.head
                      .querySelectorAll('link[rel="localization"],' +
                                        'link[rel="manifest"]');
  for (var i = 0, node; node = nodes[i]; i++) {
    var type = node.getAttribute('rel') || node.nodeName.toLowerCase();
    switch (type) {
      case 'manifest':
        navigator.mozL10n.env = new Env(
          document.URL,
          io.loadJSON(node.getAttribute('href')));
        break;
      case 'localization':
        navigator.mozL10n.resources.push(node.getAttribute('href'));
        break;
    }
  }

<<<<<<< HEAD
  navigator.mozL10n.request(navigator.languages);

  nodeObserver = new MutationObserver(onMutations);
  nodeObserver.observe(document, moConfig);
=======
  navigator.mozL10n.ctx = navigator.mozL10n.env.require(
      navigator.mozL10n.resources);

  navigator.mozL10n.observer.start();
  navigator.mozL10n.ctx.ready().then(
      translateDocument.bind(navigator.mozL10n));
>>>>>>> 503df638


  window.addEventListener('languagechange', function langchange() {
    navigator.mozL10n.request(navigator.languages);
  });
}

function translateDocument(supported) {
  document.documentElement.lang = supported[0];
  document.documentElement.dir = getDirection(supported[0]);
  translateFragment.call(this, document.documentElement);
}

function onMutations(mutations) {
  var mutation;

  for (var i = 0; i < mutations.length; i++) {
    mutation = mutations[i];
    console.log(mutation);
    if (mutation.type === 'childList') {
      var addedNode;

      for (var j = 0; j < mutation.addedNodes.length; j++) {
        addedNode = mutation.addedNodes[j];

        if (addedNode.nodeType !== Node.ELEMENT_NODE) {
          continue;
        }

        if (addedNode.childElementCount) {
<<<<<<< HEAD
          translateFragment.call(ctx, self, addedNode);
        } else if (addedNode.hasAttribute('data-l10n-id')) {
          translateElement.call(ctx, self, addedNode);
=======
          translateFragment.call(this, addedNode);
        } else if (addedNode.hasAttribute('data-l10n-id')) {
          translateElement.call(this, addedNode);
>>>>>>> 503df638
        }
      }
    }

    if (mutation.type === 'attributes') {
<<<<<<< HEAD
      translateElement.call(ctx, self, mutation.target);
=======
      translateElement.call(this, mutation.target);
>>>>>>> 503df638
    }
  }
}

<|MERGE_RESOLUTION|>--- conflicted
+++ resolved
@@ -5,17 +5,6 @@
 /* global setL10nAttributes, getL10nAttributes */
 /* global PSEUDO_STRATEGIES */
 
-<<<<<<< HEAD
-// Public API
-
-navigator.mozL10n = {
-  get env() {
-    return env;
-  },
-  get ctx() {
-    return ctx;
-  },
-=======
 
 // Public API
 
@@ -44,7 +33,6 @@
   },
   resources: [],
   rtlList: ['ar', 'he', 'fa', 'ps', 'qps-plocm', 'ur'],
->>>>>>> 503df638
 
   get: function get() {
     return 'xxx';
@@ -52,59 +40,26 @@
   localize: function() {},
   translate: function() {},
   translateFragment: function(fragment) {
-<<<<<<< HEAD
-    return translateFragment.call(ctx, nodeObserver, fragment);
-=======
     return translateFragment.call(this, fragment);
->>>>>>> 503df638
   },
   setAttributes: setL10nAttributes,
   getAttributes: getL10nAttributes,
 
   ready: function(callback) {
-<<<<<<< HEAD
-    return ctx.ready.then(callback);
+    return this.ctx.ready.then(callback);
   },
   once: function(callback) {
-    return ctx.ready.then(callback);
+    return this.ctx.ready.then(callback);
   },
 
   request: function(langs) {
-    ctx = env.require(langs, resLinks);
-    ctx.ready.then(translateDocument.bind(ctx));
-=======
-    return this.ctx.ready().then(callback);
-  },
-  once: function(callback) {
-    return this.ctx.ready().then(callback);
-  },
-
-  request: function(langs) {
-    return this.env.request(langs).then(
-        translateDocument.bind(this));
->>>>>>> 503df638
+    this.ctx = this.env.require(langs, this.resources);
+    return this.ctx.ready.then(translateDocument.bind(this));
   },
 
   readyState: 'complete',
   language: {},
   qps: PSEUDO_STRATEGIES
-<<<<<<< HEAD
-};
-
-
-var resLinks = [];
-var env;
-var ctx;
-
-var nodeObserver = null;
-var moConfig = {
-  attributes: true,
-  characterData: false,
-  childList: true,
-  subtree: true,
-  attributeFilter: ['data-l10n-id', 'data-l10n-args']
-=======
->>>>>>> 503df638
 };
 
 function getDirection(lang) {
@@ -155,20 +110,8 @@
     }
   }
 
-<<<<<<< HEAD
   navigator.mozL10n.request(navigator.languages);
-
-  nodeObserver = new MutationObserver(onMutations);
-  nodeObserver.observe(document, moConfig);
-=======
-  navigator.mozL10n.ctx = navigator.mozL10n.env.require(
-      navigator.mozL10n.resources);
-
   navigator.mozL10n.observer.start();
-  navigator.mozL10n.ctx.ready().then(
-      translateDocument.bind(navigator.mozL10n));
->>>>>>> 503df638
-
 
   window.addEventListener('languagechange', function langchange() {
     navigator.mozL10n.request(navigator.languages);
@@ -198,25 +141,15 @@
         }
 
         if (addedNode.childElementCount) {
-<<<<<<< HEAD
-          translateFragment.call(ctx, self, addedNode);
-        } else if (addedNode.hasAttribute('data-l10n-id')) {
-          translateElement.call(ctx, self, addedNode);
-=======
           translateFragment.call(this, addedNode);
         } else if (addedNode.hasAttribute('data-l10n-id')) {
           translateElement.call(this, addedNode);
->>>>>>> 503df638
         }
       }
     }
 
     if (mutation.type === 'attributes') {
-<<<<<<< HEAD
-      translateElement.call(ctx, self, mutation.target);
-=======
       translateElement.call(this, mutation.target);
->>>>>>> 503df638
     }
   }
 }
