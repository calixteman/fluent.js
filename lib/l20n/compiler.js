'use strict';

var L10nError = require('./errors').L10nError;

var KNOWN_MACROS = ['plural'];

var MAX_PLACEABLE_LENGTH = 2500;
var MAX_PLACEABLES = 100;
var rePlaceables = /\{\{\s*(.+?)\s*\}\}/g;

function Entity(id, node, env) {
  this.id = id;
  this.env = env;
  // the dirty guard prevents cyclic or recursive references from other
  // Entities; see Entity.prototype.resolve
  this.dirty = false;
  if (typeof node === 'string') {
    this.value = node;
  } else {
    // it's either a hash or it has attrs, or both
<<<<<<< HEAD
    for (var key in node) {
=======
    var keys = Object.keys(node);

    /* jshint -W084 */
    for (var i = 0, key; key = keys[i]; i++) {
>>>>>>> 18e29424
      if (key[0] !== '_') {
        if (!this.attributes) {
          this.attributes = Object.create(null);
        }
        this.attributes[key] = new Entity(this.id + '.' + key, node[key],
                                          env);
      }
    }
    this.value = node._ || null;
    this.index = node._index;
  }
}

Entity.prototype.resolve = function E_resolve(ctxdata) {
  if (this.dirty) {
    return undefined;
  }

  this.dirty = true;
  var val;
  // if resolve fails, we want the exception to bubble up and stop the whole
  // resolving process;  however, we still need to clean up the dirty flag
  try {
    val = resolveValue(ctxdata, this.env, this.value, this.index);
  } finally {
    this.dirty = false;
  }
  return val;
};

Entity.prototype.toString = function E_toString(ctxdata) {
  try {
    return this.resolve(ctxdata);
  } catch (e) {
    return undefined;
  }
};

Entity.prototype.valueOf = function E_valueOf(ctxdata) {
  if (!this.attributes) {
    return this.toString(ctxdata);
  }

  var entity = {
    value: this.toString(ctxdata),
    attributes: Object.create(null)
  };

  for (var key in this.attributes) {
    /* jshint -W089 */
    entity.attributes[key] = this.attributes[key].toString(ctxdata);
  }

  return entity;
};

function resolveIdentifier(ctxdata, env, id) {
  if (KNOWN_MACROS.indexOf(id) > -1) {
    return env['__' + id];
  }

  if (ctxdata && ctxdata.hasOwnProperty(id) &&
      (typeof ctxdata[id] === 'string' ||
       (typeof ctxdata[id] === 'number' && !isNaN(ctxdata[id])))) {
    return ctxdata[id];
  }

  // XXX: special case for Node.js where still:
  // '__proto__' in Object.create(null) => true
  if (id in env && id !== '__proto__') {
    if (!(env[id] instanceof Entity)) {
      env[id] = new Entity(id, env[id], env);
    }
    return env[id].resolve(ctxdata);
  }

  return undefined;
}

function subPlaceable(ctxdata, env, match, id) {
  var value = resolveIdentifier(ctxdata, env, id);

  if (typeof value === 'number') {
    return value;
  }

  if (typeof value === 'string') {
    // prevent Billion Laughs attacks
    if (value.length >= MAX_PLACEABLE_LENGTH) {
      throw new L10nError('Too many characters in placeable (' +
                          value.length + ', max allowed is ' +
                          MAX_PLACEABLE_LENGTH + ')');
    }
    return value;
  }

  return match;
}

function interpolate(ctxdata, env, str) {
  var placeablesCount = 0;
  var value = str.replace(rePlaceables, function(match, id) {
    // prevent Quadratic Blowup attacks
    if (placeablesCount++ >= MAX_PLACEABLES) {
      throw new L10nError('Too many placeables (' + placeablesCount +
                          ', max allowed is ' + MAX_PLACEABLES + ')');
    }
    return subPlaceable(ctxdata, env, match, id);
  });
  placeablesCount = 0;
  return value;
}

function resolveSelector(ctxdata, env, expr, index) {
    var selector = resolveIdentifier(ctxdata, env, index[0]);
    if (selector === undefined) {
      throw new L10nError('Unknown selector: ' + index[0]);
    }

    if (typeof selector !== 'function') {
      // selector is a simple reference to an entity or ctxdata
      return selector;
    }

    var argLength = index.length - 1;
    if (selector.length !== argLength) {
      throw new L10nError('Macro ' + index[0] + ' expects ' +
                          selector.length + ' argument(s), yet ' + argLength +
                          ' given');
    }

    var argValue = resolveIdentifier(ctxdata, env, index[1]);

    if (selector === env.__plural) {
      // special cases for zero, one, two if they are defined on the hash
      if (argValue === 0 && 'zero' in expr) {
        return 'zero';
      }
      if (argValue === 1 && 'one' in expr) {
        return 'one';
      }
      if (argValue === 2 && 'two' in expr) {
        return 'two';
      }
    }

    return selector(argValue);
}

function resolveValue(ctxdata, env, expr, index) {
  if (typeof expr === 'string') {
    return interpolate(ctxdata, env, expr);
  }

  if (typeof expr === 'boolean' ||
      typeof expr === 'number' ||
      !expr) {
    return expr;
  }

  // otherwise, it's a dict
  if (index) {
    // try to use the index in order to select the right dict member
    var selector = resolveSelector(ctxdata, env, expr, index);
    if (expr.hasOwnProperty(selector)) {
      return resolveValue(ctxdata, env, expr[selector]);
    }
  }

  // if there was no index or no selector was found, try 'other'
  if ('other' in expr) {
    return resolveValue(ctxdata, env, expr.other);
  }

  return undefined;
}

function compile(env, ast) {
  /* jshint -W089 */
  env = env || Object.create(null);
  for (var id in ast) {
    env[id] = new Entity(id, ast[id], env);
  }
  return env;
}

exports.Entity = Entity;
exports.compile = compile;
exports.rePlaceables = rePlaceables;<|MERGE_RESOLUTION|>--- conflicted
+++ resolved
@@ -18,14 +18,10 @@
     this.value = node;
   } else {
     // it's either a hash or it has attrs, or both
-<<<<<<< HEAD
-    for (var key in node) {
-=======
     var keys = Object.keys(node);
 
     /* jshint -W084 */
     for (var i = 0, key; key = keys[i]; i++) {
->>>>>>> 18e29424
       if (key[0] !== '_') {
         if (!this.attributes) {
           this.attributes = Object.create(null);
