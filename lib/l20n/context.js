--- conflicted
+++ resolved
@@ -10,25 +10,9 @@
 function Context(env, ready, resIds) {
   this._env = env;
   this._resIds = resIds;
-<<<<<<< HEAD
 
   this.ready = ready.then(this._fetchResources.bind(this));
 }
-
-Context.prototype.format = function(id, args) {
-  return this.ready.then(this._fallback.bind(this, 'format', id, args));
-};
-
-Context.prototype.get = function(id, args) {
-  return this.ready.then(this._fallback.bind(this, 'get', id, args));
-=======
-
-  this.ready = env.supportedLanguages.then(this._fetchResources.bind(this));
-}
-
-Context.prototype.reset = function(supported) {
-  this.ready = this._fetchResources(supported);
-};
 
 Context.prototype.formatValue = function(id, args) {
   return this.ready.then(this._fallback.bind(this, 'formatValue', id, args));
@@ -36,7 +20,6 @@
 
 Context.prototype.formatEntity = function(id, args) {
   return this.ready.then(this._fallback.bind(this, 'formatEntity', id, args));
->>>>>>> c107e486
 };
 
 Context.prototype.destroy = function() {
