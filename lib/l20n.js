--- conflicted
+++ resolved
@@ -191,11 +191,7 @@
       }
     }
 
-<<<<<<< HEAD
-    this.import = function pr_import(uri, callback, nesting) {
-=======
     this.importResource = function pr_importResource(relpath, callback, nesting) {
->>>>>>> 9669f84c
       nesting = nesting || 0;
       if (nesting > 7) {
         throw "Too many nested imports";
@@ -319,21 +315,6 @@
       });
     };
 
-<<<<<<< HEAD
-    this.__defineSetter__('data', function(data) {
-      ctxdata = data;
-    });
-
-    this.__defineGetter__('data', function() {
-      return ctxdata;
-    });
-
-    this._resolveURI = function ctx_resolveURI(uri) {
-      if (/^l10n:/.test(uri)) {
-        if (settings.locales === null ||
-            settings.paths === null) {
-          throw "Can't use schema uris without settings.locales|paths";
-=======
     function _expandUrn(urn, vars) {
       return urn.replace(/(\{\{\s*(\w+)\s*\}\})/g,
         function(match, p1, p2, offset, string) {
@@ -348,15 +329,9 @@
       if (/^l10n:/.test(url)) {
         if (settings.locales === null) {
           throw "Can't use schema urls without settings.locales";
->>>>>>> 9669f84c
         }
         var vars = {
-<<<<<<< HEAD
-          'locale': self.getLocale(),
-          'urn': uri.substr(5)
-=======
           'locale': self.getLocale()
->>>>>>> 9669f84c
         }
         var match = url.match(/^l10n:(?:([^:]+):)?([^:]+)/);
         if (match === null) {
@@ -378,12 +353,16 @@
         }
         return url;
       }
-<<<<<<< HEAD
-      return uri;
-=======
       return [url];
->>>>>>> 9669f84c
-    }
+    }
+
+    this.__defineSetter__('data', function(data) {
+      ctxdata = data;
+    });
+
+    this.__defineGetter__('data', function() {
+      return ctxdata;
+    });
 
     Object.defineProperty(this, 'settings', {
       value: Object.create(Object.prototype, {
@@ -451,11 +430,7 @@
       if (isFrozen) {
         throw "Context is frozen, can't add more resources";
       }
-<<<<<<< HEAD
-      meta.import(url, _ifComplete(meta, compile));
-=======
-      meta.importResource(resolveUrl(url), _ifComplete(meta, compile));
->>>>>>> 9669f84c
+      meta.importResource(url, _ifComplete(meta, compile));
     };
 
     this.freeze = function ctx_freeze() {
