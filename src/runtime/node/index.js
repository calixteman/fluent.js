--- conflicted
+++ resolved
@@ -2,19 +2,11 @@
 import 'string.prototype.endswith';
 import PropertiesParser from '../../lib/format/properties/parser';
 import L20nParser from '../../lib/format/l20n/entries/parser';
-<<<<<<< HEAD
-import FTLParser from '../../lib/format/ftl/ast/parser';
+import FTLASTParser from '../../lib/format/ftl/ast/parser';
 import {default as FTLEntriesParser } from '../../lib/format/ftl/entries/parser';
 
 export { fetchResource } from './io';
 export { Env } from '../../lib/env';
-export { PropertiesParser, L20nParser, FTLParser, FTLEntriesParser };
-=======
-import FTLASTParser from '../../lib/format/ftl/ast/parser';
-
-export { fetchResource } from './io';
-export { Env } from '../../lib/env';
 export { format } from '../../lib/resolver';
-export { PropertiesParser, L20nParser, FTLASTParser };
-export * from '../../lib/mocks';
->>>>>>> 86f8fb71
+export { PropertiesParser, L20nParser, FTLASTParser, FTLEntriesParser };
+export * from '../../lib/mocks';