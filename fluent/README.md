# @fluent/bundle

`@fluent/bundle` is a JavaScript implementation of Project Fluent, a
localization framework designed to unleash the expressive power of the
natural language.


## Installation

`@fluent/bundle` can be used both on the client-side and the server-side. You
can install it from the npm registry or use it as a standalone script (as the
`FluentBundle` global).

    npm install @fluent/bundle


## How to use

The `FluentBundle` constructor provides the core functionality of formatting
translations from FTL files.

```javascript
<<<<<<< HEAD
import {FluentBundle, FluentResource} from 'fluent';
=======
import { FluentBundle, ftl } from '@fluent/bundle';
>>>>>>> bcc1e466

let resource = new FluentResource(`
-brand-name = Foo 3000
welcome = Welcome, {$name}, to {-brand-name}!
`);

let bundle = new FluentBundle("en-US");
let errors = bundle.addResource(resource);
if (errors.length) {
    // Syntax errors are per-message and don't break the whole resource
}

let welcome = bundle.getMessage("welcome");
if (welcome.value) {
    bundle.formatPattern(welcome.value, {name: "Anna"});
    // → "Welcome, Anna, to Foo 3000!"
}
```

The API reference is available at http://projectfluent.org/fluent.js/fluent.


## Compatibility

`fluent` requires the following `Intl` formatters:

  - `Intl.DateTimeFormat` (standard, well-supported)
  - `Intl.NumberFormat` (standard, well-supported)
  - `Intl.PluralRules` (standard, new in ECMAScript 2018)

`Intl.PluralRules` may already be available in some engines.  In most cases,
however, a polyfill will be required.  We recommend [intl-pluralrules][].

```javascript
<<<<<<< HEAD
import "fluent-intl-polyfill";
import {FluentBundle} from "fluent";
=======
import 'intl-pluralrules';
import { FluentBundle } from '@fluent/bundle';
>>>>>>> bcc1e466
```

For legacy browsers, the `compat` build has been transpiled using Babel's [env
preset][]. It requires the regenerator runtime provided by [babel-polyfill][].

```javascript
<<<<<<< HEAD
import {FluentBundle} from "fluent/compat";
=======
import { FluentBundle } from '@fluent/bundle/compat';
>>>>>>> bcc1e466
```


## Learn more

Find out more about Project Fluent at [projectfluent.org][], including
documentation of the Fluent file format ([FTL][]), links to other packages and
implementations, and information about how to get involved.


[intl-pluralrules]: https://www.npmjs.com/package/intl-pluralrules
[babel-polyfill]: https://babeljs.io/docs/usage/polyfill/
[Stage 3 proposal]:https://github.com/tc39/proposal-intl-plural-rules
[env preset]: https://babeljs.io/docs/plugins/preset-env/
[projectfluent.org]: http://projectfluent.org
[FTL]: http://projectfluent.org/fluent/guide/<|MERGE_RESOLUTION|>--- conflicted
+++ resolved
@@ -20,11 +20,7 @@
 translations from FTL files.
 
 ```javascript
-<<<<<<< HEAD
-import {FluentBundle, FluentResource} from 'fluent';
-=======
-import { FluentBundle, ftl } from '@fluent/bundle';
->>>>>>> bcc1e466
+import {FluentBundle, FluentResource} from "@fluent/bundle";
 
 let resource = new FluentResource(`
 -brand-name = Foo 3000
@@ -59,24 +55,15 @@
 however, a polyfill will be required.  We recommend [intl-pluralrules][].
 
 ```javascript
-<<<<<<< HEAD
-import "fluent-intl-polyfill";
-import {FluentBundle} from "fluent";
-=======
 import 'intl-pluralrules';
-import { FluentBundle } from '@fluent/bundle';
->>>>>>> bcc1e466
+import {FluentBundle} from '@fluent/bundle';
 ```
 
 For legacy browsers, the `compat` build has been transpiled using Babel's [env
 preset][]. It requires the regenerator runtime provided by [babel-polyfill][].
 
 ```javascript
-<<<<<<< HEAD
-import {FluentBundle} from "fluent/compat";
-=======
-import { FluentBundle } from '@fluent/bundle/compat';
->>>>>>> bcc1e466
+import {FluentBundle} from '@fluent/bundle/compat';
 ```
 
 
