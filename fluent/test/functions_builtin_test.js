--- conflicted
+++ resolved
@@ -22,23 +22,13 @@
       let msg;
 
       msg = bundle.getMessage('num-decimal');
-<<<<<<< HEAD
-      assert.equal(bundle.formatPattern(msg.value), 'NaN');
+      assert.equal(bundle.formatPattern(msg.value), '{$arg}');
 
       msg = bundle.getMessage('num-percent');
-      assert.equal(bundle.formatPattern(msg.value), 'NaN');
+      assert.equal(bundle.formatPattern(msg.value), '{$arg}');
 
       msg = bundle.getMessage('num-bad-opt');
-      assert.equal(bundle.formatPattern(msg.value), 'NaN');
-=======
-      assert.equal(bundle.format(msg), '{$arg}');
-
-      msg = bundle.getMessage('num-percent');
-      assert.equal(bundle.format(msg), '{$arg}');
-
-      msg = bundle.getMessage('num-bad-opt');
-      assert.equal(bundle.format(msg), '{$arg}');
->>>>>>> 69eec557
+      assert.equal(bundle.formatPattern(msg.value), '{$arg}');
     });
 
     test('number argument', function() {
@@ -60,22 +50,13 @@
       let msg;
 
       msg = bundle.getMessage('num-decimal');
-<<<<<<< HEAD
-      assert.equal(bundle.formatPattern(msg.value, args), 'NaN');
+      assert.equal(bundle.formatPattern(msg.value, args), '{NUMBER()}');
 
       msg = bundle.getMessage('num-percent');
-      assert.equal(bundle.formatPattern(msg.value, args), 'NaN');
+      assert.equal(bundle.formatPattern(msg.value, args), '{NUMBER()}');
 
       msg = bundle.getMessage('num-bad-opt');
-      assert.equal(bundle.formatPattern(msg.value, args), 'NaN');
-=======
-      assert.equal(bundle.format(msg, args), '{NUMBER()}');
-
-      msg = bundle.getMessage('num-percent');
-      assert.equal(bundle.format(msg, args), '{NUMBER()}');
-
-      msg = bundle.getMessage('num-bad-opt');
-      assert.equal(bundle.format(msg, args), '{NUMBER()}');
+      assert.equal(bundle.formatPattern(msg.value, args), '{NUMBER()}');
     });
 
     test('date argument', function() {
@@ -84,13 +65,13 @@
       let msg;
 
       msg = bundle.getMessage('num-decimal');
-      assert.equal(bundle.format(msg, args), '{NUMBER()}');
+      assert.equal(bundle.formatPattern(msg.value, args), '{NUMBER()}');
 
       msg = bundle.getMessage('num-percent');
-      assert.equal(bundle.format(msg, args), '{NUMBER()}');
+      assert.equal(bundle.formatPattern(msg.value, args), '{NUMBER()}');
 
       msg = bundle.getMessage('num-bad-opt');
-      assert.equal(bundle.format(msg, args), '{NUMBER()}');
+      assert.equal(bundle.formatPattern(msg.value, args), '{NUMBER()}');
     });
 
     test('invalid argument', function() {
@@ -98,14 +79,13 @@
       let msg;
 
       msg = bundle.getMessage('num-decimal');
-      assert.equal(bundle.format(msg, args), '{$arg}');
+      assert.equal(bundle.formatPattern(msg.value, args), '{$arg}');
 
       msg = bundle.getMessage('num-percent');
-      assert.equal(bundle.format(msg, args), '{$arg}');
+      assert.equal(bundle.formatPattern(msg.value, args), '{$arg}');
 
       msg = bundle.getMessage('num-bad-opt');
-      assert.equal(bundle.format(msg, args), '{$arg}');
->>>>>>> 69eec557
+      assert.equal(bundle.formatPattern(msg.value, args), '{$arg}');
     });
   });
 
@@ -123,23 +103,13 @@
       let msg;
 
       msg = bundle.getMessage('dt-default');
-<<<<<<< HEAD
-      assert.equal(bundle.formatPattern(msg.value), 'Invalid Date');
+      assert.equal(bundle.formatPattern(msg.value), '{$arg}');
 
       msg = bundle.getMessage('dt-month');
-      assert.equal(bundle.formatPattern(msg.value), 'Invalid Date');
+      assert.equal(bundle.formatPattern(msg.value), '{$arg}');
 
       msg = bundle.getMessage('dt-bad-opt');
-      assert.equal(bundle.formatPattern(msg.value), 'Invalid Date');
-=======
-      assert.equal(bundle.format(msg), '{$arg}');
-
-      msg = bundle.getMessage('dt-month');
-      assert.equal(bundle.format(msg), '{$arg}');
-
-      msg = bundle.getMessage('dt-bad-opt');
-      assert.equal(bundle.format(msg), '{$arg}');
->>>>>>> 69eec557
+      assert.equal(bundle.formatPattern(msg.value), '{$arg}');
     });
 
     test('Date argument', function () {
@@ -172,13 +142,13 @@
       let msg;
 
       msg = bundle.getMessage('dt-default');
-      assert.equal(bundle.format(msg, args), '{DATETIME()}');
+      assert.equal(bundle.formatPattern(msg.value, args), '{DATETIME()}');
 
       msg = bundle.getMessage('dt-month');
-      assert.equal(bundle.format(msg, args), '{DATETIME()}');
+      assert.equal(bundle.formatPattern(msg.value, args), '{DATETIME()}');
 
       msg = bundle.getMessage('dt-bad-opt');
-      assert.equal(bundle.format(msg, args), '{DATETIME()}');
+      assert.equal(bundle.formatPattern(msg.value, args), '{DATETIME()}');
     });
 
     test('string argument', function() {
@@ -186,13 +156,13 @@
       let msg;
 
       msg = bundle.getMessage('dt-default');
-      assert.equal(bundle.format(msg, args), '{DATETIME()}');
+      assert.equal(bundle.formatPattern(msg.value, args), '{DATETIME()}');
 
       msg = bundle.getMessage('dt-month');
-      assert.equal(bundle.format(msg, args), '{DATETIME()}');
+      assert.equal(bundle.formatPattern(msg.value, args), '{DATETIME()}');
 
       msg = bundle.getMessage('dt-bad-opt');
-      assert.equal(bundle.format(msg, args), '{DATETIME()}');
+      assert.equal(bundle.formatPattern(msg.value, args), '{DATETIME()}');
     });
 
     test('invalid argument', function() {
@@ -200,13 +170,13 @@
       let msg;
 
       msg = bundle.getMessage('dt-default');
-      assert.equal(bundle.format(msg, args), '{$arg}');
+      assert.equal(bundle.formatPattern(msg.value, args), '{$arg}');
 
       msg = bundle.getMessage('dt-month');
-      assert.equal(bundle.format(msg, args), '{$arg}');
+      assert.equal(bundle.formatPattern(msg.value, args), '{$arg}');
 
       msg = bundle.getMessage('dt-bad-opt');
-      assert.equal(bundle.format(msg, args), '{$arg}');
+      assert.equal(bundle.formatPattern(msg.value, args), '{$arg}');
     });
   });
 });