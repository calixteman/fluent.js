--- conflicted
+++ resolved
@@ -2,32 +2,21 @@
 /* global navigator, process, __dirname */
 'use strict';
 
-<<<<<<< HEAD
-var assert = require('assert') || window.assert;
 var path = function(basedir, leaf) {
   return basedir + '/' + leaf;
 };
 
-=======
->>>>>>> 491d9418
 if (typeof navigator !== 'undefined') {
   var L10n = navigator.mozL10n._getInternalAPI();
   var Env = L10n.Env;
-  var path = path.bind(
+  path = path.bind(
     null, 'app://sharedtest.gaiamobile.org/test/unit/l10n/context');
 } else {
-<<<<<<< HEAD
+  var assert = require('assert');
   var Env = process.env.L20N_COV ?
     require('../../../build/cov/lib/l20n/env').Env
     : require('../../../lib/l20n/env').Env;
-  var path = path.bind(null, __dirname);
-=======
-  var assert = require('assert');
-  var Context = process.env.L20N_COV ?
-    require('../../../build/cov/lib/l20n/context').Context
-    : require('../../../lib/l20n/context').Context;
-  var path = __dirname;
->>>>>>> 491d9418
+  path = path.bind(null, __dirname);
 }
 
 describe('Missing resources', function() {
